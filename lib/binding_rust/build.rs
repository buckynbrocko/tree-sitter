--- conflicted
+++ resolved
@@ -17,17 +17,15 @@
         }
     }
 
-<<<<<<< HEAD
+    #[cfg(feature = "bindgen")]
+    generate_bindings();
+
     let mut config = cc::Build::new();
 
     println!("cargo:rerun-if-env-changed=CARGO_FEATURE_WASM");
     if env::var("CARGO_FEATURE_WASM").is_ok() {
         config.define("TREE_SITTER_FEATURE_WASM", "");
     }
-=======
-    #[cfg(feature = "bindgen")]
-    generate_bindings();
->>>>>>> ddfbbb00
 
     let src_path = Path::new("src");
     for entry in fs::read_dir(&src_path).unwrap() {
